using System;
using System.Collections.Generic;
using System.Linq;
using System.Reflection;
using System.Reflection.Emit;
using HarmonyLib;
using NUnit.Framework;

namespace HarmonyTests.IL
{
	public struct Vec3
	{
		public int v1;
		public int v2;
		public int v3;

		public Vec3(int v1, int v2, int v3)
		{
			this.v1 = v1;
			this.v2 = v2;
			this.v3 = v3;
		}

		public static Vec3 Zero => new Vec3(0, 0, 0);

		override public string ToString()
		{
			return v1 + "," + v2 + "," + v3;
		}
	}

	public static class TestMethods1
	{
		public static void Test1(out string s)
		{
			Console.WriteLine("Test1");
			s = "Test1";
		}
	}

	public class TestMethods2
	{
		public string Test2(int n, string s)
		{
			Console.WriteLine("Test2");
			return s;
		}
	}

	public class TestMethods3
	{
		public static List<int> Test3(Vec3 v, List<int> list)
		{
			Console.WriteLine("Test3");
			return new List<int>();
		}
	}

	[TestFixture]
	public class DynamicArgumentPatches
	{
		static readonly List<string> log = new List<string>();

		static bool General(string typeName, int token, object instance, object[] args)
		{
			var method = AccessTools.TypeByName(typeName).Module.ResolveMethod(token);
			log.Add(method.Name);
			log.Add(instance?.GetType().Name ?? "NULL");
			if (args != null)
				foreach (var arg in args)
					log.Add(arg?.ToString() ?? "NULL");
			return true;
		}

		static MethodInfo m_General = SymbolExtensions.GetMethodInfo(() => General("", 0, null, new object[0]));
		static MethodInfo m_Transpiler = SymbolExtensions.GetMethodInfo(() => Transpiler(null, null, null));
		static IEnumerable<CodeInstruction> Transpiler(MethodBase original, IEnumerable<CodeInstruction> instructions, ILGenerator gen)
		{
			int idx;
			var label = gen.DefineLabel();
			var parameter = original.GetParameters();

			idx = 0;
			foreach (var pInfo in parameter)
			{
				var argIndex = idx++ + (original.IsStatic ? 0 : 1);
				var pType = pInfo.ParameterType;
				if (pInfo.IsOut || pInfo.IsRetval)
				{
					yield return new CodeInstruction(OpCodes.Ldarg, argIndex);
					yield return CreateDefaultCodes(gen, pType).Last();
					if (AccessTools.IsClass(pType))
						yield return new CodeInstruction(OpCodes.Stind_Ref);
					if (AccessTools.IsValue(pType))
					{
						if (pType == typeof(float))
							yield return new CodeInstruction(OpCodes.Stind_R4, (float)0);
						else if (pType == typeof(double))
							yield return new CodeInstruction(OpCodes.Stind_R8, (double)0);
						else if (pType == typeof(long))
							yield return new CodeInstruction(OpCodes.Stind_I8, (long)0);
						else
							yield return new CodeInstruction(OpCodes.Stind_I4, 0);
					}
				}
			}

			yield return new CodeInstruction(OpCodes.Ldstr, original.DeclaringType.FullName);
			yield return new CodeInstruction(OpCodes.Ldc_I4, original.MetadataToken);
			// Note: While some .NET runtimes allow representing 0 (via ldc.i*.0) as null, at least mono doesn't allow that - just use ldnull instead.
			yield return new CodeInstruction(original.IsStatic ? OpCodes.Ldnull : OpCodes.Ldarg_0);

			yield return new CodeInstruction(OpCodes.Ldc_I4, parameter.Length);
			yield return new CodeInstruction(OpCodes.Newarr, typeof(object));

			idx = 0;
			var arrayIdx = 0;
			foreach (var pInfo in parameter)
			{
				var argIndex = idx++ + (original.IsStatic ? 0 : 1);
				var pType = pInfo.ParameterType;
				yield return new CodeInstruction(OpCodes.Dup);
				yield return new CodeInstruction(OpCodes.Ldc_I4, arrayIdx++);
				yield return new CodeInstruction(OpCodes.Ldarg, argIndex);
				if (pInfo.IsOut || pInfo.IsRetval)
				{
					if (pType.IsValueType)
						yield return new CodeInstruction(OpCodes.Ldobj, pType);
					else
						yield return new CodeInstruction(OpCodes.Ldind_Ref);
				}
				if (pType.IsValueType)
					yield return new CodeInstruction(OpCodes.Box, pType);
				yield return new CodeInstruction(OpCodes.Stelem_Ref);
			}
			yield return new CodeInstruction(OpCodes.Call, m_General);
			yield return new CodeInstruction(OpCodes.Brtrue, label);
			foreach (var code in CreateDefaultCodes(gen, AccessTools.GetReturnedType(original)))
				yield return code;
			yield return new CodeInstruction(OpCodes.Ret);

			var list = instructions.ToList();
			list.First().labels.Add(label);
			foreach (var instruction in list)
				yield return instruction;
		}

		static IEnumerable<CodeInstruction> CreateDefaultCodes(ILGenerator generator, Type type)
		{
			if (type.IsByRef) type = type.GetElementType();

			if (AccessTools.IsClass(type))
			{
				yield return new CodeInstruction(OpCodes.Ldnull);
				yield break;
			}
			if (AccessTools.IsStruct(type))
			{
				var v = generator.DeclareLocal(type);
				yield return new CodeInstruction(OpCodes.Ldloca, v);
				yield return new CodeInstruction(OpCodes.Initobj, type);
				yield break;
			}
			if (AccessTools.IsValue(type))
			{
				if (type == typeof(float))
					yield return new CodeInstruction(OpCodes.Ldc_R4, (float)0);
				else if (type == typeof(double))
					yield return new CodeInstruction(OpCodes.Ldc_R8, (double)0);
				else if (type == typeof(long))
					yield return new CodeInstruction(OpCodes.Ldc_I8, (long)0);
				else
					yield return new CodeInstruction(OpCodes.Ldc_I4, 0);
				yield break;
			}
		}

		static MethodInfo[] methods = new MethodInfo[]
		{
			AccessTools.Method(typeof(TestMethods1), "Test1"),
			SymbolExtensions.GetMethodInfo(() => new TestMethods2().Test2(0, "")),
			SymbolExtensions.GetMethodInfo(() => TestMethods3.Test3(Vec3.Zero, null))
		};

		[Test]
		public void SendingArguments()
		{
<<<<<<< HEAD
			HarmonyLib.Harmony.DEBUG = true;
			var harmony = new HarmonyLib.Harmony("test");
=======
			//Harmony.DEBUG = true;
			var harmony = new Harmony("test");
>>>>>>> 42303036
			methods.Do(m =>
			{
				harmony.Patch(m, transpiler: new HarmonyMethod(m_Transpiler));
			});

			TestMethods1.Test1(out var s);
			new TestMethods2().Test2(123, "hello");
			TestMethods3.Test3(new Vec3(2, 4, 6), new[] { 100, 200, 300 }.ToList());

			var n = 0;
			Assert.AreEqual(11, log.Count);

			Assert.AreEqual(log[n++], "Test1");
			Assert.AreEqual(log[n++], "NULL");
			Assert.AreEqual(log[n++], "NULL");

			Assert.AreEqual(log[n++], "Test2");
			Assert.AreEqual(log[n++], "TestMethods2");
			Assert.AreEqual(log[n++], "123");
			Assert.AreEqual(log[n++], "hello");

			Assert.AreEqual(log[n++], "Test3");
			Assert.AreEqual(log[n++], "NULL");
			Assert.AreEqual(log[n++], "2,4,6");
			Assert.AreEqual(log[n++], "System.Collections.Generic.List`1[System.Int32]");
		}
	}
}<|MERGE_RESOLUTION|>--- conflicted
+++ resolved
@@ -185,13 +185,8 @@
 		[Test]
 		public void SendingArguments()
 		{
-<<<<<<< HEAD
-			HarmonyLib.Harmony.DEBUG = true;
-			var harmony = new HarmonyLib.Harmony("test");
-=======
 			//Harmony.DEBUG = true;
 			var harmony = new Harmony("test");
->>>>>>> 42303036
 			methods.Do(m =>
 			{
 				harmony.Patch(m, transpiler: new HarmonyMethod(m_Transpiler));
