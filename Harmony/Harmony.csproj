--- conflicted
+++ resolved
@@ -1,19 +1,5 @@
 <Project Sdk="Microsoft.NET.Sdk">
 
-<<<<<<< HEAD
-  <PropertyGroup>
-    <AssemblyName>0Harmony</AssemblyName>
-    <TargetFrameworks>net35</TargetFrameworks>
-    <AllowUnsafeBlocks>true</AllowUnsafeBlocks>
-  </PropertyGroup>
-
-  <PropertyGroup>
-    <Description>A general non-destructive patch library for .NET 2 modules</Description>
-    <Company>Andreas Pardeike</Company>
-    <Copyright>Copyright © 2016</Copyright>
-    <Version>1.0.9.1</Version>
-  </PropertyGroup>
-=======
     <PropertyGroup>
         <TargetFramework>net35</TargetFramework>
         <GeneratePackageOnBuild>true</GeneratePackageOnBuild>
@@ -44,6 +30,5 @@
       <DebugType>none</DebugType>
       <DebugSymbols>false</DebugSymbols>
     </PropertyGroup>
->>>>>>> cc8076a3
 
 </Project>